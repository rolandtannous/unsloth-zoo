--- conflicted
+++ resolved
@@ -531,11 +531,7 @@
 
             unmap_and_release(handle)
             true_offloads += 1
-<<<<<<< HEAD
-
-=======
         pass
->>>>>>> 7de91aae
 
         logger.debug(f'CPU offloads {cpu_offloads} true offloads {true_offloads} total {total_offloads}')
         gc.collect()
@@ -1282,11 +1278,7 @@
     max_num_batched_tokens, approx_max_num_seqs, \
     actual_gpu_memory_utilization, memory_left_for_kv_cache_gb = \
     approximate_vllm_memory_usage(
-<<<<<<< HEAD
         mem_config,
-=======
-        config,
->>>>>>> 7de91aae
         max_seq_length = max_seq_length,
         gpu_memory_utilization = gpu_memory_utilization,
         enable_lora = enable_lora,
