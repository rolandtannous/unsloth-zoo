--- conflicted
+++ resolved
@@ -224,103 +224,6 @@
 ]
 
 
-<<<<<<< HEAD
-def get_transformers_model_type(config):
-    """ Gets model_type from config file - can be PEFT or normal HF """
-    if config is None:
-        raise RuntimeError(
-            f"Unsloth: No config file found - are you sure the `model_name` is correct?\n"\
-            f"If you're using a model on your local device, confirm if the folder location exists.\n"\
-            f"If you're using a HuggingFace online model, check if it exists."
-        )
-    model_types = None
-
-    from peft import PeftConfig
-    # Handle model.peft_config["default"]
-    if type(config) is dict and "default" in config:
-        config = config["default"]
-    
-    retry_config = False
-    if issubclass(type(config), PeftConfig):
-        model_type_list = re.finditer(r"transformers\.models\.([^\.]{2,})\.modeling_\1", str(config))
-        model_type_list = list(model_type_list)
-        if len(model_type_list) == 0:
-            logger.info("*** `model_type_list` in `get_transformers_model_type` is None!")
-        if len(model_type_list) != 0:
-            # Use transformers.models.gpt_oss.modeling_gpt_oss
-            model_type = model_type_list[0].group(1)
-            model_types = [model_type]
-        elif getattr(config, "auto_mapping", None) is not None:
-            # Use GptOssForCausalLM
-            model_type = config.auto_mapping.get("base_model_class", None)
-            if model_type is not None:
-                model_type = str(model_type)
-                model_type = model_type.rsplit("For", 1)[0].lower()
-                # Find exact name of modeling path
-                import transformers.models
-                supported_model_types = dir(transformers.models)
-                for modeling_file in supported_model_types:
-                    if model_type == modeling_file.lower().replace("_", "").replace(".", "_").replace("-", "_"):
-                        model_types = [modeling_file]
-                        break
-            pass
-        pass
-
-        # Get original base model
-        base_model_name_or_path = getattr(config, "base_model_name_or_path", None)
-        if base_model_name_or_path is None:
-            raise TypeError("Unsloth: adapter_config.json's `base_model_name_or_path` is None?")
-        base_model_name_or_path = str(base_model_name_or_path)
-        # Set model name for patching purposes
-        os.environ["UNSLOTH_MODEL_NAME"] = base_model_name_or_path.lower()
-
-        # Last resort use model name unsloth/gpt-oss-20b-unsloth-bnb-4bit
-        if model_types is None:
-            from transformers import AutoConfig
-            try:
-                config = AutoConfig.from_pretrained(base_model_name_or_path)
-                retry_config = True
-            except:
-                config = None
-        pass
-    else:
-        retry_config = True
-    pass
-
-    # Check since we might have tried AutoConfig fallback last resort for LoRA
-    if retry_config:
-        from collections.abc import Mapping, Sequence
-        def find(data, target_key):
-            stack = [data]
-            while stack:
-                obj = stack.pop()
-                if isinstance(obj, Mapping):
-                    # Emit values for matches
-                    if target_key in obj:
-                        yield obj[target_key]
-                    # Keep walking into nested values
-                    stack.extend(obj.values())
-                elif isinstance(obj, Sequence) and not isinstance(obj, (str, bytes, bytearray)):
-                    # Walk sequences (lists/tuples/sets), but not strings/bytes
-                    stack.extend(obj)
-        model_types = list(find(getattr(config, "to_dict", lambda *args, **kwargs: {})(), "model_type"))
-    pass
-    if model_types is None:
-        raise TypeError(f"Unsloth: Cannot determine model type for config file: {str(config)}")
-    # Standardize model_type
-    final_model_types = []
-    for model_type in model_types:
-        model_type = model_type.lower()
-        model_type = model_type.replace("-", "_")
-        model_type = model_type.replace("/", "_")
-        model_type = model_type.replace(".", "_")
-        final_model_types.append(model_type)
-    return sorted(final_model_types)
-pass
-
-
-=======
->>>>>>> ca76b215
 # Empty causal mask
 def no_update_causal_mask(*args, **kwargs): return None
 
