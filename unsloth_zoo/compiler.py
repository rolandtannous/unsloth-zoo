--- conflicted
+++ resolved
@@ -1716,7 +1716,6 @@
 
     # Remove causal masks
     do_not_remove = False
-<<<<<<< HEAD
     for module in remove_causal_masks:
         if module.endswith(("ForConditionalGeneration")):
             do_not_remove = True
@@ -1724,15 +1723,6 @@
             break
     pass
     for module in remove_causal_masks:
-=======
-    for module in remove_causal_masks:
-        if module.endswith(("ForConditionalGeneration")):
-            do_not_remove = True
-            print(f"Unsloth: Will not remove causal mask for {model_location} since it's a VLM!")
-            break
-    pass
-    for module in remove_causal_masks:
->>>>>>> 1bf2a772
         if do_not_remove: continue
 
         source = eval(f"{model_location}.{module}")
