--- conflicted
+++ resolved
@@ -320,198 +320,6 @@
 
 def patch_Gemma3Attention():
     if os.environ.get("UNSLOTH_FORCE_FLOAT32", "0") == "0": return
-    try:
-        import transformers.models.gemma3.modeling_gemma3
-        transformers.models.gemma3.modeling_gemma3.Gemma3Attention
-        from transformers.models.gemma3.modeling_gemma3 import apply_rotary_pos_emb, ALL_ATTENTION_FUNCTIONS, eager_attention_forward
-    except Exception as e:
-        return raise_error("Gemma3Attention.forward", e)
-    scaled_dot_product_attention = torch.nn.functional.scaled_dot_product_attention
-    scaled_dot_product_attention = torch.compiler.disable(scaled_dot_product_attention, recursive = True)
-    torch_jit_is_tracing = torch.jit.is_tracing
-
-    def prepare(
-        self,
-        hidden_states,
-        query_states_fp16,
-        key_states_fp16,
-        value_states_fp16,
-        query_hidden_shape,
-        kv_hidden_shape,
-        position_embeddings,
-        attention_mask,
-    ):
-        # 2. Upcast Q, K, V for norm and RoPE, and then transpose for attention
-        # (bsz, num_specific_heads, q_len, head_dim)
-        query_states_fp32 = query_states_fp16.view(query_hidden_shape).to(torch.float32).transpose(1, 2)
-        key_states_fp32   = key_states_fp16.view(kv_hidden_shape).to(torch.float32).transpose(1, 2)
-        value_states_fp32 = value_states_fp16.view(kv_hidden_shape).to(torch.float32).transpose(1, 2) # V for attention also fp32
-
-        # 3. Normalization (q_norm, k_norm are RMSNorms)
-        query_norm_out_fp16 = self.q_norm(query_states_fp32)
-        key_norm_out_fp16   = self.k_norm(key_states_fp32)
-
-        query_states_fp32 = query_norm_out_fp16.to(torch.float32)
-        key_states_fp32   = key_norm_out_fp16.to(torch.float32)
-
-        # 4. Rotary Positional Embeddings in fp32
-        if not (isinstance(position_embeddings, tuple) and len(position_embeddings) == 2):
-            raise ValueError("Position embeddings not provided as (cos, sin) tuple to Gemma3Attention")
-
-        cos, sin = position_embeddings
-        cos_fp32 = cos.to(torch.float32)
-        sin_fp32 = sin.to(torch.float32)
-        query_states_fp32, key_states_fp32 = apply_rotary_pos_emb(query_states_fp32, key_states_fp32, cos = cos_fp32, sin = sin_fp32)
-
-        # 6. Core Attention mechanism (SDPA) in fp32
-        attn_mask_for_sdpa = attention_mask
-        if attn_mask_for_sdpa is not None and attn_mask_for_sdpa.dtype != torch.bool:
-            attn_mask_for_sdpa = attn_mask_for_sdpa.to(torch.float32)
-        return (
-            query_states_fp32.contiguous(),
-            key_states_fp32.contiguous(),
-            value_states_fp32.contiguous(),
-            cos_fp32,
-            sin_fp32,
-            attn_mask_for_sdpa,
-        )
-    pass
-    prepare = torch.compile(prepare, fullgraph = True, dynamic = True, options = torch_compile_options)
-
-    def forward(
-        self,
-        hidden_states: torch.Tensor,
-        position_embeddings: torch.Tensor,
-        attention_mask: Optional[torch.Tensor],
-        past_key_value: Optional[Cache] = None,
-        cache_position: Optional[torch.LongTensor] = None,
-        **kwargs: KWARGS_TYPE,
-    ) -> tuple[torch.Tensor, Optional[torch.Tensor], Optional[tuple[torch.Tensor]]]:
-        bsz, q_len, _ = hidden_states.shape
-        input_shape = hidden_states.shape[:-1] # For reshaping o_proj output later
-
-        # Determine head shapes
-        # Assuming these attributes are standard for Gemma3Attention
-        # If not, they might come from self.config
-        num_heads = getattr(self, "num_heads", self.config.num_attention_heads)
-        num_key_value_heads = getattr(self, "num_key_value_heads", self.config.num_key_value_heads)
-        head_dim = self.head_dim
-
-        # For projections view: (bsz, q_len, num_specific_heads, head_dim)
-        query_hidden_shape = (bsz, q_len, num_heads, head_dim)
-        kv_hidden_shape    = (bsz, q_len, num_key_value_heads, head_dim)
-
-        # 1. Projections (q, k, v) in fp16
-        # hidden_states is already fp16. Weights of q_proj, k_proj, v_proj are fp16.
-        query_states_fp16 = self.q_proj(hidden_states) # output fp16
-        key_states_fp16   = self.k_proj(hidden_states) # output fp16
-        value_states_fp16 = self.v_proj(hidden_states) # output fp16
-
-        # 2. Upcast Q, K, V for norm and RoPE, and then transpose for attention
-        # (bsz, num_specific_heads, q_len, head_dim)
-        """ ####### REPLACED WITH TORCH_COMPILED_MODULE
-        query_states_fp32 = query_states_fp16.view(query_hidden_shape).to(torch.float32).transpose(1, 2)
-        key_states_fp32   = key_states_fp16.view(kv_hidden_shape).to(torch.float32).transpose(1, 2)
-        value_states_fp32 = value_states_fp16.view(kv_hidden_shape).to(torch.float32).transpose(1, 2) # V for attention also fp32
-
-        # 3. Normalization (q_norm, k_norm are RMSNorms)
-        query_norm_out_fp16 = self.q_norm(query_states_fp32)
-        key_norm_out_fp16   = self.k_norm(key_states_fp32)
-
-        query_states_fp32 = query_norm_out_fp16.to(torch.float32)
-        key_states_fp32   = key_norm_out_fp16.to(torch.float32)
-
-<<<<<<< HEAD
-        # print(attention_interface)
-        #breakpoint()
-        attn_output, attn_weights = attention_interface(
-=======
-        # 4. Rotary Positional Embeddings in fp32
-        if not (isinstance(position_embeddings, tuple) and len(position_embeddings) == 2):
-            raise ValueError("Position embeddings not provided as (cos, sin) tuple to Gemma3Attention")
-
-        cos, sin = position_embeddings
-        cos_fp32 = cos.to(torch.float32)
-        sin_fp32 = sin.to(torch.float32)
-        query_states_fp32, key_states_fp32 = apply_rotary_pos_emb(query_states_fp32, key_states_fp32, cos = cos_fp32, sin = sin_fp32)
-        """
-        (
-            query_states_fp32,
-            key_states_fp32,
-            value_states_fp32,
-            cos_fp32,
-            sin_fp32,
-            attn_mask_for_sdpa,
-        ) = prepare(
->>>>>>> cfaaaa37
-            self,
-            hidden_states,
-            query_states_fp16,
-            key_states_fp16,
-            value_states_fp16,
-            query_hidden_shape,
-            kv_hidden_shape,
-            position_embeddings,
-            attention_mask,
-        )
-
-        # 5. KV Cache update (using fp32 K, V)
-        if past_key_value is not None:
-            cache_kwargs = {
-                "sin": sin_fp32, "cos": cos_fp32, "cache_position": cache_position
-            }
-            # Add sliding_window if the attribute exists (common in newer models)
-            if hasattr(self, "sliding_window") and self.sliding_window is not None:
-                 cache_kwargs["sliding_window"] = self.sliding_window
-            key_states_fp32, value_states_fp32 = past_key_value.update(
-                key_states_fp32, value_states_fp32, self.layer_idx, cache_kwargs
-            )
-
-        # 6. Core Attention mechanism (SDPA) in fp32
-        """ ####### REPLACED WITH TORCH_COMPILED_MODULE
-        attn_mask_for_sdpa = attention_mask
-        if attn_mask_for_sdpa is not None and attn_mask_for_sdpa.dtype != torch.bool:
-            attn_mask_for_sdpa = attn_mask_for_sdpa.to(torch.float32)
-        """
-        # output_attentions = kwargs.get("output_attentions", False)
-        is_causal = query_states_fp32.shape[2] > 1 and attn_mask_for_sdpa is None and getattr(self, "is_causal", True)
-        # Shapes (e.g. query.shape[2]) are tensors during jit tracing, resulting in `is_causal` being a tensor.
-        # We convert it to a bool for the SDPA kernel that only accepts bools.
-        if torch_jit_is_tracing() and isinstance(is_causal, torch.Tensor): is_causal = is_causal.item()
-        attn_output_fp32 = scaled_dot_product_attention(
-            query_states_fp32.contiguous(),
-            key_states_fp32.contiguous(),
-            value_states_fp32.contiguous(),
-            attn_mask = attn_mask_for_sdpa,
-            dropout_p = self.attention_dropout if self.training else 0.0,
-            is_causal = is_causal,
-            scale = getattr(self, "scaling", None), # Use self.scaling if defined, else SDPA default
-            enable_gqa = getattr(self, "num_key_value_groups", 1) != 1,
-        )
-        attn_weights = None # Defaulting to None
-
-        # 7. Reshape and Downcast for Output Projection
-        # attn_output_fp32 from SDPA is (bsz, num_heads, q_len, head_dim)
-        attn_output_fp32 = attn_output_fp32.transpose(1, 2).contiguous()
-
-        # Reshape to (bsz, q_len, num_query_heads * head_dim) which is (bsz, q_len, model_hidden_size)
-        # Using -1 for the last dimension is robust and aligns with your original example.
-        attn_output_fp32 = attn_output_fp32.reshape(bsz, q_len, -1) # REVISED FIX
-
-        attn_output_fp16 = attn_output_fp32.to(torch.float16)
-
-        # 8. Output Projection (o_proj) in fp16
-        attn_output_projected = self.o_proj(attn_output_fp16) # fp16 output
-
-        return attn_output_projected, attn_weights # 3-tuple return
-    pass
-    patch_function(transformers.models.gemma3.modeling_gemma3.Gemma3Attention, "forward", forward)
-pass
-TEMPORARY_PATCHES.append(patch_Gemma3Attention)
-
-
-def patch_Gemma3Attention_normal():
-    if os.environ.get("UNSLOTH_FORCE_FLOAT32", "0") == "1": return
     try:
         import transformers.models.gemma3.modeling_gemma3
         transformers.models.gemma3.modeling_gemma3.Gemma3Attention
@@ -693,4 +501,190 @@
     pass
     patch_function(transformers.models.gemma3.modeling_gemma3.Gemma3Attention, "forward", forward)
 pass
+TEMPORARY_PATCHES.append(patch_Gemma3Attention)
+
+
+def patch_Gemma3Attention_normal():
+    if os.environ.get("UNSLOTH_FORCE_FLOAT32", "0") == "1": return
+    try:
+        import transformers.models.gemma3.modeling_gemma3
+        transformers.models.gemma3.modeling_gemma3.Gemma3Attention
+        from transformers.models.gemma3.modeling_gemma3 import apply_rotary_pos_emb, ALL_ATTENTION_FUNCTIONS, eager_attention_forward
+    except Exception as e:
+        return raise_error("Gemma3Attention.forward", e)
+    scaled_dot_product_attention = torch.nn.functional.scaled_dot_product_attention
+    scaled_dot_product_attention = torch.compiler.disable(scaled_dot_product_attention, recursive = True)
+    torch_jit_is_tracing = torch.jit.is_tracing
+
+    def prepare(
+        self,
+        hidden_states,
+        query_states_fp16,
+        key_states_fp16,
+        value_states_fp16,
+        query_hidden_shape,
+        kv_hidden_shape,
+        position_embeddings,
+        attention_mask,
+    ):
+        # 2. Upcast Q, K, V for norm and RoPE, and then transpose for attention
+        # (bsz, num_specific_heads, q_len, head_dim)
+        query_states_fp32 = query_states_fp16.view(query_hidden_shape).to(torch.float32).transpose(1, 2)
+        key_states_fp32   = key_states_fp16.view(kv_hidden_shape).to(torch.float32).transpose(1, 2)
+        value_states_fp32 = value_states_fp16.view(kv_hidden_shape).to(torch.float32).transpose(1, 2) # V for attention also fp32
+
+        # 3. Normalization (q_norm, k_norm are RMSNorms)
+        query_norm_out_fp16 = self.q_norm(query_states_fp32)
+        key_norm_out_fp16   = self.k_norm(key_states_fp32)
+
+        query_states_fp32 = query_norm_out_fp16.to(torch.float32)
+        key_states_fp32   = key_norm_out_fp16.to(torch.float32)
+
+        # 4. Rotary Positional Embeddings in fp32
+        if not (isinstance(position_embeddings, tuple) and len(position_embeddings) == 2):
+            raise ValueError("Position embeddings not provided as (cos, sin) tuple to Gemma3Attention")
+
+        cos, sin = position_embeddings
+        cos_fp32 = cos.to(torch.float32)
+        sin_fp32 = sin.to(torch.float32)
+        query_states_fp32, key_states_fp32 = apply_rotary_pos_emb(query_states_fp32, key_states_fp32, cos = cos_fp32, sin = sin_fp32)
+
+        # 6. Core Attention mechanism (SDPA) in fp32
+        attn_mask_for_sdpa = attention_mask
+        if attn_mask_for_sdpa is not None and attn_mask_for_sdpa.dtype != torch.bool:
+            attn_mask_for_sdpa = attn_mask_for_sdpa.to(torch.float32)
+        return (
+            query_states_fp32.contiguous(),
+            key_states_fp32.contiguous(),
+            value_states_fp32.contiguous(),
+            cos_fp32,
+            sin_fp32,
+            attn_mask_for_sdpa,
+        )
+    pass
+    prepare = torch.compile(prepare, fullgraph = True, dynamic = True, options = torch_compile_options)
+
+    def forward(
+        self,
+        hidden_states: torch.Tensor,
+        position_embeddings: torch.Tensor,
+        attention_mask: Optional[torch.Tensor],
+        past_key_value: Optional[Cache] = None,
+        cache_position: Optional[torch.LongTensor] = None,
+        **kwargs: KWARGS_TYPE,
+    ) -> tuple[torch.Tensor, Optional[torch.Tensor], Optional[tuple[torch.Tensor]]]:
+        bsz, q_len, _ = hidden_states.shape
+        input_shape = hidden_states.shape[:-1] # For reshaping o_proj output later
+
+        # Determine head shapes
+        # Assuming these attributes are standard for Gemma3Attention
+        # If not, they might come from self.config
+        num_heads = getattr(self, "num_heads", self.config.num_attention_heads)
+        num_key_value_heads = getattr(self, "num_key_value_heads", self.config.num_key_value_heads)
+        head_dim = self.head_dim
+
+        # For projections view: (bsz, q_len, num_specific_heads, head_dim)
+        query_hidden_shape = (bsz, q_len, num_heads, head_dim)
+        kv_hidden_shape    = (bsz, q_len, num_key_value_heads, head_dim)
+
+        # 1. Projections (q, k, v) in fp16
+        # hidden_states is already fp16. Weights of q_proj, k_proj, v_proj are fp16.
+        query_states_fp16 = self.q_proj(hidden_states) # output fp16
+        key_states_fp16   = self.k_proj(hidden_states) # output fp16
+        value_states_fp16 = self.v_proj(hidden_states) # output fp16
+
+        # 2. Upcast Q, K, V for norm and RoPE, and then transpose for attention
+        # (bsz, num_specific_heads, q_len, head_dim)
+        """ ####### REPLACED WITH TORCH_COMPILED_MODULE
+        query_states_fp32 = query_states_fp16.view(query_hidden_shape).to(torch.float32).transpose(1, 2)
+        key_states_fp32   = key_states_fp16.view(kv_hidden_shape).to(torch.float32).transpose(1, 2)
+        value_states_fp32 = value_states_fp16.view(kv_hidden_shape).to(torch.float32).transpose(1, 2) # V for attention also fp32
+
+        # 3. Normalization (q_norm, k_norm are RMSNorms)
+        query_norm_out_fp16 = self.q_norm(query_states_fp32)
+        key_norm_out_fp16   = self.k_norm(key_states_fp32)
+
+        query_states_fp32 = query_norm_out_fp16.to(torch.float32)
+        key_states_fp32   = key_norm_out_fp16.to(torch.float32)
+
+        # 4. Rotary Positional Embeddings in fp32
+        if not (isinstance(position_embeddings, tuple) and len(position_embeddings) == 2):
+            raise ValueError("Position embeddings not provided as (cos, sin) tuple to Gemma3Attention")
+
+        cos, sin = position_embeddings
+        cos_fp32 = cos.to(torch.float32)
+        sin_fp32 = sin.to(torch.float32)
+        query_states_fp32, key_states_fp32 = apply_rotary_pos_emb(query_states_fp32, key_states_fp32, cos = cos_fp32, sin = sin_fp32)
+        """
+        (
+            query_states_fp32,
+            key_states_fp32,
+            value_states_fp32,
+            cos_fp32,
+            sin_fp32,
+            attn_mask_for_sdpa,
+        ) = prepare(
+            self,
+            hidden_states,
+            query_states_fp16,
+            key_states_fp16,
+            value_states_fp16,
+            query_hidden_shape,
+            kv_hidden_shape,
+            position_embeddings,
+            attention_mask,
+        )
+
+        # 5. KV Cache update (using fp32 K, V)
+        if past_key_value is not None:
+            cache_kwargs = {
+                "sin": sin_fp32, "cos": cos_fp32, "cache_position": cache_position
+            }
+            # Add sliding_window if the attribute exists (common in newer models)
+            if hasattr(self, "sliding_window") and self.sliding_window is not None:
+                 cache_kwargs["sliding_window"] = self.sliding_window
+            key_states_fp32, value_states_fp32 = past_key_value.update(
+                key_states_fp32, value_states_fp32, self.layer_idx, cache_kwargs
+            )
+
+        # 6. Core Attention mechanism (SDPA) in fp32
+        """ ####### REPLACED WITH TORCH_COMPILED_MODULE
+        attn_mask_for_sdpa = attention_mask
+        if attn_mask_for_sdpa is not None and attn_mask_for_sdpa.dtype != torch.bool:
+            attn_mask_for_sdpa = attn_mask_for_sdpa.to(torch.float32)
+        """
+        # output_attentions = kwargs.get("output_attentions", False)
+        is_causal = query_states_fp32.shape[2] > 1 and attn_mask_for_sdpa is None and getattr(self, "is_causal", True)
+        # Shapes (e.g. query.shape[2]) are tensors during jit tracing, resulting in `is_causal` being a tensor.
+        # We convert it to a bool for the SDPA kernel that only accepts bools.
+        if torch_jit_is_tracing() and isinstance(is_causal, torch.Tensor): is_causal = is_causal.item()
+        attn_output_fp32 = scaled_dot_product_attention(
+            query_states_fp32.contiguous(),
+            key_states_fp32.contiguous(),
+            value_states_fp32.contiguous(),
+            attn_mask = attn_mask_for_sdpa,
+            dropout_p = self.attention_dropout if self.training else 0.0,
+            is_causal = is_causal,
+            scale = getattr(self, "scaling", None), # Use self.scaling if defined, else SDPA default
+            enable_gqa = getattr(self, "num_key_value_groups", 1) != 1,
+        )
+        attn_weights = None # Defaulting to None
+
+        # 7. Reshape and Downcast for Output Projection
+        # attn_output_fp32 from SDPA is (bsz, num_heads, q_len, head_dim)
+        attn_output_fp32 = attn_output_fp32.transpose(1, 2).contiguous()
+
+        # Reshape to (bsz, q_len, num_query_heads * head_dim) which is (bsz, q_len, model_hidden_size)
+        # Using -1 for the last dimension is robust and aligns with your original example.
+        attn_output_fp32 = attn_output_fp32.reshape(bsz, q_len, -1) # REVISED FIX
+
+        attn_output_fp16 = attn_output_fp32.to(torch.float16)
+
+        # 8. Output Projection (o_proj) in fp16
+        attn_output_projected = self.o_proj(attn_output_fp16) # fp16 output
+
+        return attn_output_projected, attn_weights # 3-tuple return
+    pass
+    patch_function(transformers.models.gemma3.modeling_gemma3.Gemma3Attention, "forward", forward)
+pass
 TEMPORARY_PATCHES.append(patch_Gemma3Attention)