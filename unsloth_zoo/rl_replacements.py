--- conflicted
+++ resolved
@@ -449,7 +449,6 @@
 
     max_left_pad = max(left_pad_tokens_per_prompt).item()
 
-<<<<<<< HEAD
     input_ids = left_pack_padding(input_ids, trainer.processing_class.pad_token_id)
 
     completion_input_ids = input_ids[:, -(logits_to_keep +max_left_pad):]
@@ -458,28 +457,7 @@
     completion_mask = create_completion_attention_mask(completion_input_ids, left_pad_tokens_per_prompt, max_left_pad, trainer.processing_class.pad_token_id).to(attention_mask.dtype)
     attention_mask =  input_ids != trainer.processing_class.pad_token_id
     attention_mask = attention_mask.to(attention_mask.dtype)
-    with torch.amp.autocast(device_type = trainer.model.device.type, dtype = trainer._autocast_dtype):
-        with torch.inference_mode(), trainer.accelerator.unwrap_model(trainer.model, keep_fp32_wrapper = False).disable_adapter():
-            ref_hidden_states = trainer.model(
-                input_ids = input_ids,
-                attention_mask = attention_mask,
-                #logits_to_keep = logits_to_keep + 1,
-            ).logits
-        pass
-        new_hidden_states = trainer.model(
-            input_ids = input_ids,
-            attention_mask = attention_mask,
-            #logits_to_keep = logits_to_keep + 1,
-        ).logits
-        
-        #keep extra logit as we generated a new token
-        new_hidden_states = new_hidden_states[:, -(logits_to_keep +max_left_pad+1): , :]
-        if ref_hidden_states is not None: 
-            ref_hidden_states = ref_hidden_states[:, -(logits_to_keep +max_left_pad+1): , :]
-        if old_hidden_states is not None: 
-            old_hidden_states = old_hidden_states[:, -(logits_to_keep +max_left_pad+1): , :]
-=======
-    #breakpoint()
+    
     with torch.amp.autocast(device_type = trainer.model.device.type, dtype = trainer._autocast_dtype):  
         new_hidden_states = trainer.model(
             input_ids = input_ids,
@@ -490,8 +468,13 @@
             image_sizes = image_sizes,
             logits_to_keep = logits_to_keep + 1,
         ).logits
-
->>>>>>> 524fd94f
+        
+        #keep extra logit as we generated a new token
+        new_hidden_states = new_hidden_states[:, -(logits_to_keep +max_left_pad+1): , :]
+        if ref_hidden_states is not None: 
+            ref_hidden_states = ref_hidden_states[:, -(logits_to_keep +max_left_pad+1): , :]
+        if old_hidden_states is not None: 
+            old_hidden_states = old_hidden_states[:, -(logits_to_keep +max_left_pad+1): , :]
         
         loss, completion_length, mean_kl = UnslothEfficientGRPO.apply(
             new_hidden_states,
@@ -507,14 +490,7 @@
             kwargs # pass kwargs as a dict
         )
     pass
-    #breakpoint()
-    # Some models like Qwen VL 2 don't have logits_to_keep parameter so you need to trim the output manually. Qwen VL 2.5 however does have it.
-    if new_hidden_states.size(1) != logits_to_keep + 1 : 
-        if ref_hidden_states is not None:
-            ref_hidden_states = ref_hidden_states[:,-(logits_to_keep + 1):,:]
-        new_hidden_states = new_hidden_states[:,-(logits_to_keep + 1):,:]
-        if old_hidden_states is not None: 
-            old_hidden_states = old_hidden_states[:,-(logits_to_keep + 1):,:]
+
     # Must force not returning hidden states but logits otherwise gibberish
     os.environ["UNSLOTH_RETURN_HIDDEN_STATES"] = "0"
 
